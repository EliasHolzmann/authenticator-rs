/* This Source Code Form is subject to the terms of the Mozilla Public
 * License, v. 2.0. If a copy of the MPL was not distributed with this
 * file, You can obtain one at http://mozilla.org/MPL/2.0/. */

use authenticator::{
<<<<<<< HEAD
    authenticatorservice::{AuthenticatorService, GetAssertionExtensions, RegisterArgs, SignArgs},
    ctap2::commands::StatusCode,
=======
    authenticatorservice::{AuthenticatorService, RegisterArgs},
>>>>>>> 99b47206
    ctap2::server::{
        PublicKeyCredentialDescriptor, PublicKeyCredentialParameters, RelyingParty,
        ResidentKeyRequirement, Transport, User, UserVerificationRequirement,
    },
<<<<<<< HEAD
    errors::{AuthenticatorError, CommandError, HIDError, UnsupportedOption},
=======
    errors::AuthenticatorError,
>>>>>>> 99b47206
    statecallback::StateCallback,
    COSEAlgorithm, Pin, RegisterResult, SignResult, StatusPinUv, StatusUpdate,
};

use getopts::Options;
use sha2::{Digest, Sha256};
use std::sync::mpsc::{channel, RecvError};
use std::{env, thread};

fn print_usage(program: &str, opts: Options) {
    let brief = format!("Usage: {program} [options]");
    print!("{}", opts.usage(&brief));
}

fn main() {
    env_logger::init();

    let args: Vec<String> = env::args().collect();
    let program = args[0].clone();

    let mut opts = Options::new();
    opts.optflag("h", "help", "print this help menu").optopt(
        "t",
        "timeout",
        "timeout in seconds",
        "SEC",
    );
    opts.optflag("h", "help", "print this help menu");
    let matches = match opts.parse(&args[1..]) {
        Ok(m) => m,
        Err(f) => panic!("{}", f.to_string()),
    };
    if matches.opt_present("help") {
        print_usage(&program, opts);
        return;
    }

    let mut manager =
        AuthenticatorService::new().expect("The auth service should initialize safely");

    manager.add_u2f_usb_hid_platform_transports();

    let timeout_ms = match matches.opt_get_default::<u64>("timeout", 25) {
        Ok(timeout_s) => {
            println!("Using {}s as the timeout", &timeout_s);
            timeout_s * 1_000
        }
        Err(e) => {
            println!("{e}");
            print_usage(&program, opts);
            return;
        }
    };

    println!("Asking a security key to register now...");
    let challenge_str = format!(
        "{}{}",
        r#"{"challenge": "1vQ9mxionq0ngCnjD-wTsv1zUSrGRtFqG2xP09SbZ70","#,
        r#" "version": "U2F_V2", "appId": "http://example.com"}"#
    );
    let mut challenge = Sha256::new();
    challenge.update(challenge_str.as_bytes());
    let chall_bytes = challenge.finalize().into();

    let (status_tx, status_rx) = channel::<StatusUpdate>();
    thread::spawn(move || loop {
        match status_rx.recv() {
            Ok(StatusUpdate::InteractiveManagement(..)) => {
                panic!("STATUS: This can't happen when doing non-interactive usage");
            }
            Ok(StatusUpdate::DeviceAvailable { dev_info }) => {
                println!("STATUS: device available: {dev_info}")
            }
            Ok(StatusUpdate::DeviceUnavailable { dev_info }) => {
                println!("STATUS: device unavailable: {dev_info}")
            }
            Ok(StatusUpdate::Success { dev_info }) => {
                println!("STATUS: success using device: {dev_info}");
            }
            Ok(StatusUpdate::SelectDeviceNotice) => {
                println!("STATUS: Please select a device by touching one of them.");
            }
            Ok(StatusUpdate::DeviceSelected(dev_info)) => {
                println!("STATUS: Continuing with device: {dev_info}");
            }
            Ok(StatusUpdate::PinUvError(StatusPinUv::PinRequired(sender))) => {
                let raw_pin =
                    rpassword::prompt_password_stderr("Enter PIN: ").expect("Failed to read PIN");
                sender.send(Pin::new(&raw_pin)).expect("Failed to send PIN");
                continue;
            }
            Ok(StatusUpdate::PinUvError(StatusPinUv::InvalidPin(sender, attempts))) => {
                println!(
                    "Wrong PIN! {}",
                    attempts.map_or("Try again.".to_string(), |a| format!(
                        "You have {a} attempts left."
                    ))
                );
                let raw_pin =
                    rpassword::prompt_password_stderr("Enter PIN: ").expect("Failed to read PIN");
                sender.send(Pin::new(&raw_pin)).expect("Failed to send PIN");
                continue;
            }
            Ok(StatusUpdate::PinUvError(StatusPinUv::PinAuthBlocked)) => {
                panic!("Too many failed attempts in one row. Your device has been temporarily blocked. Please unplug it and plug in again.")
            }
            Ok(StatusUpdate::PinUvError(StatusPinUv::PinBlocked)) => {
                panic!("Too many failed attempts. Your device has been blocked. Reset it.")
            }
            Ok(StatusUpdate::PinUvError(StatusPinUv::InvalidUv(attempts))) => {
                println!(
                    "Wrong UV! {}",
                    attempts.map_or("Try again.".to_string(), |a| format!(
                        "You have {a} attempts left."
                    ))
                );
                continue;
            }
            Ok(StatusUpdate::PinUvError(StatusPinUv::UvBlocked)) => {
                println!("Too many failed UV-attempts.");
                continue;
            }
            Ok(StatusUpdate::PinUvError(e)) => {
                panic!("Unexpected error: {:?}", e)
            }
            Err(RecvError) => {
                println!("STATUS: end");
                return;
            }
        }
    });

    let user = User {
        id: "user_id".as_bytes().to_vec(),
        icon: None,
        name: Some("A. User".to_string()),
        display_name: None,
    };
    let origin = "https://example.com".to_string();
    let mut ctap_args = RegisterArgs {
        client_data_hash: chall_bytes,
        relying_party: RelyingParty {
            id: "example.com".to_string(),
            name: None,
            icon: None,
        },
        origin: origin.clone(),
        user,
        pub_cred_params: vec![
            PublicKeyCredentialParameters {
                alg: COSEAlgorithm::ES256,
            },
            PublicKeyCredentialParameters {
                alg: COSEAlgorithm::RS256,
            },
        ],
        exclude_list: vec![],
        user_verification_req: UserVerificationRequirement::Preferred,
        resident_key_req: ResidentKeyRequirement::Discouraged,
        extensions: Default::default(),
        pin: None,
        use_ctap1_fallback: false,
    };

    let mut registered_key_handle = None;
    loop {
        let (register_tx, register_rx) = channel();
        let callback = StateCallback::new(Box::new(move |rv| {
            register_tx.send(rv).unwrap();
        }));

        if let Err(e) = manager.register(timeout_ms, ctap_args.clone(), status_tx.clone(), callback)
        {
            panic!("Couldn't register: {:?}", e);
        };

        let register_result = register_rx
            .recv()
            .expect("Problem receiving, unable to continue");
        match register_result {
            Ok(RegisterResult::CTAP1(_, _)) => panic!("Requested CTAP2, but got CTAP1 results!"),
            Ok(RegisterResult::CTAP2(a)) => {
                println!("Ok!");
                println!("Registering again with the key_handle we just got back. This should result in a 'already registered' error.");
                let key_handle = a.auth_data.credential_data.unwrap().credential_id.clone();
                let pub_key = PublicKeyCredentialDescriptor {
                    id: key_handle,
                    transports: vec![Transport::USB],
                };
                ctap_args.exclude_list = vec![pub_key.clone()];
                registered_key_handle = Some(pub_key);
                continue;
            }
<<<<<<< HEAD
            Err(AuthenticatorError::HIDError(HIDError::Command(CommandError::StatusCode(
                StatusCode::CredentialExcluded,
                None,
            )))) => {
                println!("Got an 'already registered' error, as expected.");
                if ctap_args.exclude_list.len() > 1 {
                    println!("Quitting.");
                    break;
                }
                println!("Extending the list to contain more invalid handles.");
                let registered_handle = ctap_args.exclude_list[0].clone();
                ctap_args.exclude_list = vec![];
                for ii in 0..10 {
                    ctap_args.exclude_list.push(PublicKeyCredentialDescriptor {
                        id: vec![ii; 50],
                        transports: vec![Transport::USB],
                    });
                }
                ctap_args.exclude_list.push(registered_handle);
                continue;
            }
            Err(e) => panic!("Registration failed: {:?}", e),
        };
    }

    // Signing
    let mut ctap_args = SignArgs {
        client_data_hash: chall_bytes,
        origin,
        relying_party_id: "example.com".to_string(),
        allow_list: vec![],
        extensions: GetAssertionExtensions::default(),
        pin: None,
        alternate_rp_id: None,
        use_ctap1_fallback: false,
        user_verification_req: UserVerificationRequirement::Preferred,
        user_presence_req: true,
    };

    let mut no_cred_errors_done = false;
    loop {
        let (sign_tx, sign_rx) = channel();
        let callback = StateCallback::new(Box::new(move |rv| {
            sign_tx.send(rv).unwrap();
        }));

        if let Err(e) = manager.sign(timeout_ms, ctap_args.clone(), status_tx.clone(), callback) {
            panic!("Couldn't sign: {:?}", e);
        };

        let sign_result = sign_rx
            .recv()
            .expect("Problem receiving, unable to continue");
        match sign_result {
            Ok(SignResult::CTAP1(..)) => panic!("Requested CTAP2, but got CTAP1 results!"),
            Ok(SignResult::CTAP2(..)) => {
                if !no_cred_errors_done {
                    panic!("Should have errored out with NoCredentials, but it succeeded.");
                }
                println!("Successfully signed!");
                if ctap_args.allow_list.len() > 1 {
                    println!("Quitting.");
                    break;
                }
                println!("Signing again with a long allow_list that needs pre-flighting.");
                let registered_handle = registered_key_handle.as_ref().unwrap().clone();
                ctap_args.allow_list = vec![];
                for ii in 0..10 {
                    ctap_args.allow_list.push(PublicKeyCredentialDescriptor {
                        id: vec![ii; 50],
                        transports: vec![Transport::USB],
                    });
                }
                ctap_args.allow_list.push(registered_handle);
                continue;
            }
            Err(AuthenticatorError::HIDError(HIDError::Command(CommandError::StatusCode(
                StatusCode::NoCredentials,
                None,
            ))))
            | Err(AuthenticatorError::UnsupportedOption(UnsupportedOption::EmptyAllowList)) => {
                if ctap_args.allow_list.is_empty() {
                    // Try again with a list of false creds. We should end up here again.
                    println!(
                        "Got an 'no credentials' error, as expected with an empty allow-list."
                    );
                    println!("Extending the list to contain only fake handles.");
                    ctap_args.allow_list = vec![];
                    for ii in 0..10 {
                        ctap_args.allow_list.push(PublicKeyCredentialDescriptor {
                            id: vec![ii; 50],
                            transports: vec![Transport::USB],
                        });
                    }
                } else {
                    println!(
                        "Got an 'no credentials' error, as expected with an all-fake allow-list."
                    );
                    println!("Extending the list to contain one valid handle.");
                    let registered_handle = registered_key_handle.as_ref().unwrap().clone();
                    ctap_args.allow_list = vec![registered_handle];
                    no_cred_errors_done = true;
                }
                continue;
=======
            Err(AuthenticatorError::CredentialExcluded) => {
                println!("Got an 'already registered' error. Quitting.");
                break;
>>>>>>> 99b47206
            }
            Err(e) => panic!("Registration failed: {:?}", e),
        };
    }
    println!("Done")
}<|MERGE_RESOLUTION|>--- conflicted
+++ resolved
@@ -3,21 +3,13 @@
  * file, You can obtain one at http://mozilla.org/MPL/2.0/. */
 
 use authenticator::{
-<<<<<<< HEAD
     authenticatorservice::{AuthenticatorService, GetAssertionExtensions, RegisterArgs, SignArgs},
     ctap2::commands::StatusCode,
-=======
-    authenticatorservice::{AuthenticatorService, RegisterArgs},
->>>>>>> 99b47206
     ctap2::server::{
         PublicKeyCredentialDescriptor, PublicKeyCredentialParameters, RelyingParty,
         ResidentKeyRequirement, Transport, User, UserVerificationRequirement,
     },
-<<<<<<< HEAD
     errors::{AuthenticatorError, CommandError, HIDError, UnsupportedOption},
-=======
-    errors::AuthenticatorError,
->>>>>>> 99b47206
     statecallback::StateCallback,
     COSEAlgorithm, Pin, RegisterResult, SignResult, StatusPinUv, StatusUpdate,
 };
@@ -211,11 +203,7 @@
                 registered_key_handle = Some(pub_key);
                 continue;
             }
-<<<<<<< HEAD
-            Err(AuthenticatorError::HIDError(HIDError::Command(CommandError::StatusCode(
-                StatusCode::CredentialExcluded,
-                None,
-            )))) => {
+            Err(AuthenticatorError::CredentialExcluded) => {
                 println!("Got an 'already registered' error, as expected.");
                 if ctap_args.exclude_list.len() > 1 {
                     println!("Quitting.");
@@ -316,11 +304,6 @@
                     no_cred_errors_done = true;
                 }
                 continue;
-=======
-            Err(AuthenticatorError::CredentialExcluded) => {
-                println!("Got an 'already registered' error. Quitting.");
-                break;
->>>>>>> 99b47206
             }
             Err(e) => panic!("Registration failed: {:?}", e),
         };
